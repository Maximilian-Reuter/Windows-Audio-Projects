--- conflicted
+++ resolved
@@ -23,12 +23,8 @@
 
 namespace Aften
 {
-<<<<<<< HEAD
-    #region FrameEncoder base class
-=======
     public delegate void StreamWriteDelegate(byte[] buffer, int offset, int count);
 
->>>>>>> a13c24c4
 
     /// <summary>
     /// The Aften AC3 Encoder base class
@@ -135,50 +131,6 @@
             GC.SuppressFinalize(this);
         }
 
-<<<<<<< HEAD
-        #region Encoding
-
-        /// <summary>
-        /// Encodes the specified interleaved samples.
-        /// </summary>
-        /// <param name="samples">The samples.</param>
-        /// <returns>MemoryStream containing the encoded frames</returns>
-        public MemoryStream Encode(Array samples)
-        {
-            this.CheckSamplesLength(samples);
-
-            return this.Encode(samples, samples.Length / m_nChannels);
-        }
-
-        /// <summary>
-        /// Encodes a part of the specified interleaved samples.
-        /// </summary>
-        /// <param name="samples">The samples.</param>
-        /// <param name="samplesPerChannelCount">The samples per channel count.</param>
-        /// <returns>
-        /// MemoryStream containing the encoded frames
-        /// </returns>
-        public MemoryStream Encode(Array samples, int samplesPerChannelCount)
-        {
-            MemoryStream stream = new MemoryStream();
-            this.Encode(samples, samplesPerChannelCount, stream);
-
-            return stream;
-        }
-
-        /// <summary>
-        /// Encodes the specified interleaved samples.
-        /// </summary>
-        /// <param name="samples">The samples.</param>
-        /// <param name="frames">The frames.</param>
-        public void Encode(Array samples, Stream frames)
-        {
-            this.CheckSamplesLength(samples);
-
-            this.Encode(samples, samples.Length / m_nChannels, frames);
-        }
-=======
->>>>>>> a13c24c4
 
         /// <summary>
         /// Encodes a part of the specified interleaved samples.
@@ -186,80 +138,7 @@
         /// <param name="samples">The samples.</param>
         /// <param name="samplesPerChannelCount">The samples per channel count.</param>
         /// <param name="frames">The frames.</param>
-<<<<<<< HEAD
-        public abstract void Encode(Array samples, int samplesPerChannelCount, Stream frames);
-
-        /// <summary>
-        /// Encodes the specified interleaved samples.
-        /// </summary>
-        /// <param name="samples">The samples.</param>
-        /// <returns>
-        /// MemoryStream containing the encoded frames
-        /// </returns>
-        public MemoryStream Encode(Stream samples)
-        {
-            MemoryStream stream = new MemoryStream();
-            this.Encode(samples, stream);
-
-            return stream;
-        }
-
-        /// <summary>
-        /// Encodes the specified interleaved samples stream.
-        /// </summary>
-        /// <param name="samples">The samples.</param>
-        /// <param name="frames">The frames.</param>
-        public abstract void Encode(Stream samples, Stream frames);
-
-        /// <summary>
-        /// Encodes the specified interleaved samples and flushes the encoder.  This instance needs to be disposed afterwards.
-        /// </summary>
-        /// <param name="samples">The samples.</param>
-        /// <returns>
-        /// MemoryStream containing the encoded frames
-        /// </returns>
-        public MemoryStream EncodeAndFlush(Stream samples)
-        {
-            MemoryStream stream = new MemoryStream();
-            this.EncodeAndFlush(samples, stream);
-
-            return stream;
-        }
-
-        /// <summary>
-        /// Encodes the specified interleaved samples stream and flushes the encoder.  This instance needs to be disposed afterwards.
-        /// </summary>
-        /// <param name="samples">The samples.</param>
-        /// <param name="frames">The frames.</param>
-        public void EncodeAndFlush(Stream samples, Stream frames)
-        {
-            this.Encode(samples, frames);
-            if (!this.EncodingDone)
-                this.Flush(frames);
-        }
-
-        #endregion
-
-        /// <summary>
-        /// Flushes the encoder und returns the remaining frames. This instance needs to be disposed afterwards.
-        /// </summary>
-        /// <returns>MemoryStream containing the encoded frames</returns>
-        public MemoryStream Flush()
-        {
-            MemoryStream stream = new MemoryStream();
-            this.Flush(stream);
-
-            return stream;
-        }
-
-        /// <summary>
-        /// Flushes the encoder und returns the remaining frames.  This instance needs to be disposed afterwards.
-        /// </summary>
-        /// <param name="frames">The frames.</param>
-        public abstract void Flush(Stream frames);
-=======
         public abstract void Encode(Array samples, int samplesPerChannelCount, StreamWriteDelegate frames);
->>>>>>> a13c24c4
 
         /// <summary>
         /// Aborts the encoding. This instance needs to be disposed afterwards.
@@ -285,13 +164,7 @@
         }
     }
 
-<<<<<<< HEAD
-    #endregion
-
-    #region Strongly typed FrameEncoder class
-=======
-
->>>>>>> a13c24c4
+
 
     /// <summary>
     /// The Aften AC3 Encoder
@@ -346,10 +219,6 @@
             aften_encode_close(ref m_Context);
         }
 
-<<<<<<< HEAD
-        #region Encoding
-=======
->>>>>>> a13c24c4
 
         /// <summary>
         /// Encodes the frame.
@@ -383,58 +252,10 @@
         /// <param name="samples">The samples.</param>
         /// <param name="samplesPerChannelCount">The samples per channel count.</param>
         /// <param name="frames">The frames.</param>
-<<<<<<< HEAD
-        public override void Encode(Array samples, int samplesPerChannelCount, Stream frames)
-=======
         public override void Encode(Array samples, int samplesPerChannelCount, StreamWriteDelegate frames)
->>>>>>> a13c24c4
         {
             TSample[] typedSamples = (TSample[])samples;
             this.Encode(typedSamples, samplesPerChannelCount, frames);
-        }
-
-        /// <summary>
-<<<<<<< HEAD
-        /// Encodes the specified interleaved samples.
-        /// </summary>
-        /// <param name="samples">The samples.</param>
-        /// <returns>MemoryStream containing the encoded frames</returns>
-        public MemoryStream Encode(TSample[] samples)
-        {
-            this.CheckSamplesLength(samples);
-
-            return this.Encode(samples, samples.Length / m_Context.Channels);
-        }
-
-        /// <summary>
-=======
->>>>>>> a13c24c4
-        /// Encodes a part of the specified interleaved samples.
-        /// </summary>
-        /// <param name="samples">The samples.</param>
-        /// <param name="samplesPerChannelCount">The samples per channel count.</param>
-<<<<<<< HEAD
-        /// <returns>
-        /// MemoryStream containing the encoded frames
-        /// </returns>
-        public MemoryStream Encode(TSample[] samples, int samplesPerChannelCount)
-        {
-            MemoryStream stream = new MemoryStream();
-            this.Encode(samples, samplesPerChannelCount, stream);
-
-            return stream;
-        }
-
-        /// <summary>
-        /// Encodes the specified interleaved samples.
-        /// </summary>
-        /// <param name="samples">The samples.</param>
-        /// <param name="frames">The frames.</param>
-        public void Encode(TSample[] samples, Stream frames)
-        {
-            this.CheckSamplesLength(samples);
-
-            this.Encode(samples, samples.Length / m_Context.Channels, frames);
         }
 
         /// <summary>
@@ -443,11 +264,7 @@
         /// <param name="samples">The samples.</param>
         /// <param name="samplesPerChannelCount">The samples per channel count.</param>
         /// <param name="frames">The frames.</param>
-        public void Encode(TSample[] samples, int samplesPerChannelCount, Stream frames)
-=======
-        /// <param name="frames">The frames.</param>
         public void Encode(TSample[] samples, int samplesPerChannelCount, StreamWriteDelegate frames)
->>>>>>> a13c24c4
         {
             this.CheckEncodingState();
             int nSamplesCount = samplesPerChannelCount * m_Context.Channels;
@@ -468,11 +285,7 @@
 
                 Buffer.BlockCopy(samples, nSamplesDone * m_nTSampleSize, m_Samples, nOffset * m_nTSampleSize, nSamplesNeeded * m_nTSampleSize);
                 int nSize = this.EncodeFrame(A52Sizes.SamplesPerFrame);
-<<<<<<< HEAD
-                frames.Write(m_FrameBuffer, 0, nSize);
-=======
                 frames(m_FrameBuffer, 0, nSize);
->>>>>>> a13c24c4
                 nSamplesDone += m_nTotalSamplesPerFrame - nOffset;
                 nOffset = 0;
                 nSamplesNeeded = m_nTotalSamplesPerFrame;
@@ -482,60 +295,6 @@
                 Buffer.BlockCopy(samples, nSamplesDone * m_nTSampleSize, m_Samples, 0, m_nRemainingSamplesCount * m_nTSampleSize);
         }
 
-<<<<<<< HEAD
-        /// <summary>
-        /// Encodes the specified interleaved samples stream and flushes the encoder.
-        /// </summary>
-        /// <param name="samples">The samples.</param>
-        /// <param name="frames">The frames.</param>
-        public override void Encode(Stream samples, Stream frames)
-        {
-            this.CheckEncodingState();
-            if (!samples.CanRead)
-                throw new InvalidOperationException("Samples stream must be readable.");
-
-            int nOffset = 0;
-            int nCurrentRead;
-            while ((nCurrentRead = samples.Read(m_StreamBuffer, 0, m_nTSampleSize)) == m_nTSampleSize)
-            {
-                m_StreamSamples[nOffset] = m_ToTSample(m_StreamBuffer, 0);
-                ++nOffset;
-                if (nOffset == m_nTotalSamplesPerFrame)
-                {
-                    this.Encode(m_StreamSamples, frames);
-                    nOffset = 0;
-                    if (this.EncodingDone)
-                        return;
-                }
-            }
-            if ((nCurrentRead != 0) || (nOffset % m_Context.Channels != 0))
-                throw new InvalidOperationException(_EqualAmountOfSamples);
-
-            if (nOffset > 0)
-                this.Encode(m_StreamSamples, nOffset / m_Context.Channels, frames);
-        }
-
-        #endregion
-
-        /// <summary>
-        /// Flushes the encoder und returns the remaining frames.  This instance needs to be disposed afterwards.
-        /// </summary>
-        /// <param name="frames">The frames.</param>
-        public override void Flush(Stream frames)
-        {
-            this.CheckEncodingState();
-            int nSize;
-            int nSamplesPerChannelCount = m_nRemainingSamplesCount / m_Context.Channels;
-            do
-            {
-                nSize = this.EncodeFrame(nSamplesPerChannelCount);
-                frames.Write(m_FrameBuffer, 0, nSize);
-                nSamplesPerChannelCount = 0;
-            } while (nSize > 0 || (m_bFedSamples && !m_bGotFrames));
-            this.EncodingDone = true;
-        }
-=======
->>>>>>> a13c24c4
 
         /// <summary>
         /// Aborts the encoding. This instance needs to be disposed afterwards.
@@ -594,12 +353,6 @@
         }
     }
 
-<<<<<<< HEAD
-    #endregion
-
-    #region Specific FrameEncoder classes
-=======
->>>>>>> a13c24c4
 
     /// <summary>
     /// The Aften AC3 Encoder for double precision floating point samples, normalized to [-1, 1]
@@ -773,8 +526,4 @@
             : base(ref context, aften_encode_frame, BitConverter.ToInt32, A52SampleFormat.Int32) { }
     }
 
-<<<<<<< HEAD
-    #endregion
-=======
->>>>>>> a13c24c4
 }